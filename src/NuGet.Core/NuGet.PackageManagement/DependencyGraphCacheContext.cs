﻿// Copyright (c) .NET Foundation. All rights reserved.
// Licensed under the Apache License, Version 2.0. See License.txt in the project root for license information.

using System;
using System.Collections.Generic;
using NuGet.Common;
using NuGet.Configuration;
using NuGet.ProjectModel;

namespace NuGet.ProjectManagement
{
    public class DependencyGraphCacheContext
    {
        public DependencyGraphCacheContext(ILogger logger, ISettings settings)
        {
            Logger = logger;
            Settings = settings;
        }

        public DependencyGraphCacheContext()
        {
            Logger = NullLogger.Instance;
            Settings = NullSettings.Instance;
        }

        /// <summary>
        /// Unique name to dg
        /// </summary>
        public Dictionary<string, DependencyGraphSpec> DependencyGraphCache { get; set; } =
            new Dictionary<string, DependencyGraphSpec>(StringComparer.Ordinal);

        /// <summary>
        /// Unique name to PackageSpec
        /// </summary>
        public Dictionary<string, PackageSpec> PackageSpecCache { get; set; } =
            new Dictionary<string, PackageSpec>(StringComparer.Ordinal);

        /// <summary>
        /// Cache for direct project references of a project
        /// </summary>
        public Dictionary<string, IReadOnlyList<IDependencyGraphProject>> DirectReferenceCache { get; set; } = new Dictionary<string, IReadOnlyList<IDependencyGraphProject>>(StringComparer.Ordinal);

<<<<<<< HEAD
        public DependencyGraphSpec SolutionSpec { get; set; } // TODO NK - Check if the solution spec is the one that ends up in the restore command or dependency graph context

=======
>>>>>>> ad025437
        /// <summary>
        /// Logger
        /// </summary>
        public ILogger Logger { get; }

        public ISettings Settings { get; }
    }
}<|MERGE_RESOLUTION|>--- conflicted
+++ resolved
@@ -40,11 +40,6 @@
         /// </summary>
         public Dictionary<string, IReadOnlyList<IDependencyGraphProject>> DirectReferenceCache { get; set; } = new Dictionary<string, IReadOnlyList<IDependencyGraphProject>>(StringComparer.Ordinal);
 
-<<<<<<< HEAD
-        public DependencyGraphSpec SolutionSpec { get; set; } // TODO NK - Check if the solution spec is the one that ends up in the restore command or dependency graph context
-
-=======
->>>>>>> ad025437
         /// <summary>
         /// Logger
         /// </summary>
